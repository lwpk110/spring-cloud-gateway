/*
 * Copyright 2013-2021 the original author or authors.
 *
 * Licensed under the Apache License, Version 2.0 (the "License");
 * you may not use this file except in compliance with the License.
 * You may obtain a copy of the License at
 *
 *      https://www.apache.org/licenses/LICENSE-2.0
 *
 * Unless required by applicable law or agreed to in writing, software
 * distributed under the License is distributed on an "AS IS" BASIS,
 * WITHOUT WARRANTIES OR CONDITIONS OF ANY KIND, either express or implied.
 * See the License for the specific language governing permissions and
 * limitations under the License.
 */

package org.springframework.cloud.gateway.support;

import org.springframework.boot.diagnostics.AbstractFailureAnalyzer;
import org.springframework.boot.diagnostics.FailureAnalysis;

public class MvcFoundOnClasspathFailureAnalyzer extends AbstractFailureAnalyzer<MvcFoundOnClasspathException> {

	/**
	 * Message for MvcFoundOnClasspathException.
	 */
	public static final String MESSAGE = "Spring MVC found on classpath, which is incompatible with Spring Cloud Gateway.";

	/**
	 * Action for MvcFoundOnClasspathException.
	 */
	public static final String ACTION = "Please set spring.main.web-application-type=reactive or remove spring-boot-starter-web dependency.";

	@Override
<<<<<<< HEAD
	protected FailureAnalysis analyze(Throwable rootFailure, MvcFoundOnClasspathException cause) {
		String message = "Spring MVC found on classpath, which is incompatible with Spring Cloud Gateway.";
		String action = "Please remove spring-boot-starter-web dependency.";
		return new FailureAnalysis(message, action, cause);
=======
	protected FailureAnalysis analyze(Throwable rootFailure,
			MvcFoundOnClasspathException cause) {
		return new FailureAnalysis(MESSAGE, ACTION, cause);
>>>>>>> 2be9d7f9
	}

}<|MERGE_RESOLUTION|>--- conflicted
+++ resolved
@@ -32,16 +32,8 @@
 	public static final String ACTION = "Please set spring.main.web-application-type=reactive or remove spring-boot-starter-web dependency.";
 
 	@Override
-<<<<<<< HEAD
 	protected FailureAnalysis analyze(Throwable rootFailure, MvcFoundOnClasspathException cause) {
-		String message = "Spring MVC found on classpath, which is incompatible with Spring Cloud Gateway.";
-		String action = "Please remove spring-boot-starter-web dependency.";
-		return new FailureAnalysis(message, action, cause);
-=======
-	protected FailureAnalysis analyze(Throwable rootFailure,
-			MvcFoundOnClasspathException cause) {
 		return new FailureAnalysis(MESSAGE, ACTION, cause);
->>>>>>> 2be9d7f9
 	}
 
 }