--- conflicted
+++ resolved
@@ -67,16 +67,11 @@
 	public HttpHeaders filter(HttpHeaders input, ServerWebExchange exchange) {
 		HttpHeaders filtered = new HttpHeaders();
 
-<<<<<<< HEAD
-		input.entrySet().stream().filter(entry -> !this.headers.contains(entry.getKey().toLowerCase()))
-				.forEach(entry -> filtered.addAll(entry.getKey(), entry.getValue()));
-=======
 		for (Map.Entry<String, List<String>> entry : input.entrySet()) {
 			if (!this.headers.contains(entry.getKey().toLowerCase())) {
 				filtered.addAll(entry.getKey(), entry.getValue());
 			}
 		}
->>>>>>> 7cb009d2
 
 		return filtered;
 	}
