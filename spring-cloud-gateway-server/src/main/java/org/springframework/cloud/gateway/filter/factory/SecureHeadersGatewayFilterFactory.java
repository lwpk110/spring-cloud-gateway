--- conflicted
+++ resolved
@@ -93,20 +93,12 @@
 				Config config = originalConfig.withDefaults(properties);
 
 				if (isEnabled(disabled, X_XSS_PROTECTION_HEADER)) {
-<<<<<<< HEAD
-					headers.add(X_XSS_PROTECTION_HEADER, properties.getXssProtectionHeader());
-				}
-
-				if (isEnabled(disabled, STRICT_TRANSPORT_SECURITY_HEADER)) {
-					headers.add(STRICT_TRANSPORT_SECURITY_HEADER, properties.getStrictTransportSecurity());
-=======
 					headers.add(X_XSS_PROTECTION_HEADER, config.getXssProtectionHeader());
 				}
 
 				if (isEnabled(disabled, STRICT_TRANSPORT_SECURITY_HEADER)) {
 					headers.add(STRICT_TRANSPORT_SECURITY_HEADER,
 							config.getStrictTransportSecurity());
->>>>>>> 9a5ed352
 				}
 
 				if (isEnabled(disabled, X_FRAME_OPTIONS_HEADER)) {
@@ -114,12 +106,8 @@
 				}
 
 				if (isEnabled(disabled, X_CONTENT_TYPE_OPTIONS_HEADER)) {
-<<<<<<< HEAD
-					headers.add(X_CONTENT_TYPE_OPTIONS_HEADER, properties.getContentTypeOptions());
-=======
 					headers.add(X_CONTENT_TYPE_OPTIONS_HEADER,
 							config.getContentTypeOptions());
->>>>>>> 9a5ed352
 				}
 
 				if (isEnabled(disabled, REFERRER_POLICY_HEADER)) {
@@ -127,17 +115,6 @@
 				}
 
 				if (isEnabled(disabled, CONTENT_SECURITY_POLICY_HEADER)) {
-<<<<<<< HEAD
-					headers.add(CONTENT_SECURITY_POLICY_HEADER, properties.getContentSecurityPolicy());
-				}
-
-				if (isEnabled(disabled, X_DOWNLOAD_OPTIONS_HEADER)) {
-					headers.add(X_DOWNLOAD_OPTIONS_HEADER, properties.getDownloadOptions());
-				}
-
-				if (isEnabled(disabled, X_PERMITTED_CROSS_DOMAIN_POLICIES_HEADER)) {
-					headers.add(X_PERMITTED_CROSS_DOMAIN_POLICIES_HEADER, properties.getPermittedCrossDomainPolicies());
-=======
 					headers.add(CONTENT_SECURITY_POLICY_HEADER,
 							config.getContentSecurityPolicy());
 				}
@@ -149,7 +126,6 @@
 				if (isEnabled(disabled, X_PERMITTED_CROSS_DOMAIN_POLICIES_HEADER)) {
 					headers.add(X_PERMITTED_CROSS_DOMAIN_POLICIES_HEADER,
 							config.getPermittedCrossDomainPolicies());
->>>>>>> 9a5ed352
 				}
 
 				return chain.filter(exchange);
